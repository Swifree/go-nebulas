--- conflicted
+++ resolved
@@ -24,14 +24,10 @@
 	"time"
 
 	pb "github.com/gogo/protobuf/proto"
-<<<<<<< HEAD
+	"github.com/nebulasio/go-nebulas/crypto"
 	"github.com/nebulasio/go-nebulas/crypto/keystore"
-=======
-	"github.com/nebulasio/go-nebulas/crypto/cipher"
-	"github.com/nebulasio/go-nebulas/crypto/keystore"
-	"github.com/nebulasio/go-nebulas/crypto/keystore/ecdsa"
+	"github.com/nebulasio/go-nebulas/crypto/keystore/secp256k1"
 	"github.com/stretchr/testify/assert"
->>>>>>> f447f458
 )
 
 func TestBlockHeader(t *testing.T) {
@@ -119,12 +115,8 @@
 						456,
 						time.Now(),
 						[]byte("hwllo"),
-<<<<<<< HEAD
+						1,
 						uint8(keystore.SECP256K1),
-=======
-						1,
-						uint8(cipher.SECP256K1),
->>>>>>> f447f458
 						nil,
 					},
 					&Transaction{
@@ -135,12 +127,8 @@
 						456,
 						time.Now(),
 						[]byte("hwllo"),
-<<<<<<< HEAD
+						1,
 						uint8(keystore.SECP256K1),
-=======
-						1,
-						uint8(cipher.SECP256K1),
->>>>>>> f447f458
 						nil,
 					},
 				},
@@ -218,33 +206,30 @@
 	assert.Panics(t, func() { tail.CollectTransactions(1) })
 	block := NewBlock(0, &Address{[]byte("coinbase")}, tail, bc.txPool)
 
-	from, _ := Parse("91da63ba4ec9f6a08636d9abd443f64b4855be7fa9e44aa2")
-	to, _ := Parse("c7a9cbc5d69126fa4354ac05e16d5e781c8ab4dc61850cd8")
 	ks := keystore.DefaultKS
-	arr := make([][]byte, 3)
-	arr[0] = []byte{59, 144, 87, 239, 199, 27, 51, 230, 209, 177, 177, 166, 161, 23, 23, 195, 197, 245, 56, 156, 171, 40, 209, 7, 25, 1, 32, 0, 75, 69, 145, 30}
-	arr[1] = []byte{208, 98, 189, 16, 69, 97, 14, 44, 112, 56, 253, 61, 195, 100, 88, 245, 99, 14, 70, 22, 173, 172, 243, 186, 46, 128, 18, 39, 93, 125, 27, 186}
-	for _, pdata := range arr {
-		priv, _ := ecdsa.ToPrivateKey(pdata)
-		pubdata, _ := ecdsa.FromPublicKey(&priv.PublicKey)
-		addr, _ := NewAddressFromPublicKey(pubdata)
-		ps := ecdsa.NewPrivateStoreKey(priv)
-		ks.SetKey(addr.ToHex(), ps, []byte("passphrase"))
-		ks.Unlock(addr.ToHex(), []byte("passphrase"), 10)
-	}
+	priv, _ := secp256k1.GeneratePrivateKey()
+	pubdata, _ := priv.PublicKey().Encoded()
+	from, _ := NewAddressFromPublicKey(pubdata)
+	to := &Address{[]byte("hello")}
+	ks.SetKey(from.ToHex(), priv, []byte("passphrase"))
+	ks.Unlock(from.ToHex(), []byte("passphrase"), time.Second*60*60*24*365)
+
+	key, _ := ks.GetUnlocked(from.ToHex())
+	signature, _ := crypto.NewSignature(keystore.SECP256K1)
+	signature.InitSign(key.(keystore.PrivateKey))
 
 	tx1 := NewTransaction(0, *from, *to, 0, 1, []byte("nas"))
-	tx1.Sign()
+	tx1.Sign(signature)
 	tx2 := NewTransaction(0, *from, *to, 0, 2, []byte("nas"))
-	tx2.Sign()
+	tx2.Sign(signature)
 	tx3 := NewTransaction(0, *from, *to, 0, 0, []byte("nas"))
-	tx3.Sign()
+	tx3.Sign(signature)
 	tx4 := NewTransaction(0, *from, *to, 0, 4, []byte("nas"))
-	tx4.Sign()
+	tx4.Sign(signature)
 	tx5 := NewTransaction(0, *from, *to, 1, 3, []byte("nas"))
-	tx5.Sign()
+	tx5.Sign(signature)
 	tx6 := NewTransaction(1, *from, *to, 0, 1, []byte("nas"))
-	tx6.Sign()
+	tx6.Sign(signature)
 
 	bc.txPool.Push(tx1)
 	bc.txPool.Push(tx2)
