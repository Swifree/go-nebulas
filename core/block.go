// Copyright (C) 2017 go-nebulas authors
//
// This file is part of the go-nebulas library.
//
// the go-nebulas library is free software: you can redistribute it and/or modify
// it under the terms of the GNU General Public License as published by
// the Free Software Foundation, either version 3 of the License, or
// (at your option) any later version.
//
// the go-nebulas library is distributed in the hope that it will be useful,
// but WITHOUT ANY WARRANTY; without even the implied warranty of
// MERCHANTABILITY or FITNESS FOR A PARTICULAR PURPOSE.  See the
// GNU General Public License for more details.
//
// You should have received a copy of the GNU General Public License
// along with the go-nebulas library.  If not, see <http://www.gnu.org/licenses/>.
//

package core

import (
	"errors"
	"fmt"
	"time"

	"github.com/gogo/protobuf/proto"
	"github.com/nebulasio/go-nebulas/common/trie"
	"github.com/nebulasio/go-nebulas/core/pb"
	"golang.org/x/crypto/sha3"

	"github.com/nebulasio/go-nebulas/util/byteutils"
	log "github.com/sirupsen/logrus"
)

const (
	// BlockHashLength define a const of the length of Hash of Block in byte.
	BlockHashLength = 32

	// BlockReward given to coinbase
	// TODO: block reward should calculates dynamic.
	BlockReward = 16
)

// Errors in block
var (
	ErrInvalidBlockHash      = errors.New("invalid block hash")
	ErrInvalidBlockStateRoot = errors.New("invalid block state root hash")
	ErrInvalidBlockTxsRoot   = errors.New("invalid block txs root hash")
)

// BlockHeader of a block
type BlockHeader struct {
	hash       Hash
	parentHash Hash
	stateRoot  Hash
	txsRoot    Hash
	nonce      uint64
	coinbase   *Address
	timestamp  int64
	chainID    uint32
}

// ToProto converts domain BlockHeader to proto BlockHeader
func (b *BlockHeader) ToProto() (proto.Message, error) {
	return &corepb.BlockHeader{
		Hash:       b.hash,
		ParentHash: b.parentHash,
		StateRoot:  b.stateRoot,
		TxsRoot:    b.txsRoot,
		Nonce:      b.nonce,
		Coinbase:   b.coinbase.address,
		Timestamp:  b.timestamp,
		ChainID:    b.chainID,
	}, nil
}

// FromProto converts proto BlockHeader to domain BlockHeader
func (b *BlockHeader) FromProto(msg proto.Message) error {
	if msg, ok := msg.(*corepb.BlockHeader); ok {
		b.hash = msg.Hash
		b.parentHash = msg.ParentHash
		b.stateRoot = msg.StateRoot
		b.txsRoot = msg.TxsRoot
		b.nonce = msg.Nonce
		b.coinbase = &Address{msg.Coinbase}
		b.timestamp = msg.Timestamp
		b.chainID = msg.ChainID
		return nil
	}
	return errors.New("Pb Message cannot be converted into BlockHeader")
}

// Block structure
type Block struct {
	header       *BlockHeader
	transactions Transactions

	sealed       bool
	height       uint64
	parenetBlock *Block
	stateTrie    *trie.Trie
	txsTrie      *trie.Trie
	txPool       *TransactionPool
}

// ToProto converts domain Block into proto Block
func (block *Block) ToProto() (proto.Message, error) {
	header, _ := block.header.ToProto()
	if header, ok := header.(*corepb.BlockHeader); ok {
		var txs []*corepb.Transaction
		for _, v := range block.transactions {
			tx, _ := v.ToProto()
			if tx, ok := tx.(*corepb.Transaction); ok {
				txs = append(txs, tx)
			} else {
				return nil, errors.New("Pb Message cannot be converted into Transaction")
			}
		}
		return &corepb.Block{
			Header:       header,
			Transactions: txs,
		}, nil
	}
	return nil, errors.New("Pb Message cannot be converted into BlockHeader")
}

// FromProto converts proto Block to domain Block
func (block *Block) FromProto(msg proto.Message) error {
	if msg, ok := msg.(*corepb.Block); ok {
		block.header = new(BlockHeader)
		if err := block.header.FromProto(msg.Header); err != nil {
			return err
		}
		for _, v := range msg.Transactions {
			tx := new(Transaction)
			if err := tx.FromProto(v); err != nil {
				return err
			}
			block.transactions = append(block.transactions, tx)
		}
		return nil
	}
	return errors.New("Pb Message cannot be converted into Block")
}

// NewBlock return new block.
func NewBlock(chainID uint32, coinbase *Address, parent *Block, txPool *TransactionPool) *Block {
	stateTrie, _ := parent.stateTrie.Clone()
	txsTrie, _ := parent.txsTrie.Clone()
	block := &Block{
		header: &BlockHeader{
			parentHash: parent.Hash(),
			coinbase:   coinbase,
			nonce:      0,
			timestamp:  time.Now().Unix(),
			chainID:    chainID,
		},
		transactions: make(Transactions, 0),
		stateTrie:    stateTrie,
		txsTrie:      txsTrie,
		txPool:       txPool,
		height:       parent.height + 1,
		sealed:       false,
	}
	return block
}

// Nonce return nonce.
func (block *Block) Nonce() uint64 {
	return block.header.nonce
}

// SetNonce set nonce.
func (block *Block) SetNonce(nonce uint64) {
	if block.sealed {
		panic("Sealed block can't be changed.")
	}
	block.header.nonce = nonce
}

// SetTimestamp set timestamp
func (block *Block) SetTimestamp(timestamp int64) {
	if block.sealed {
		panic("Sealed block can't be changed.")
	}
	block.header.timestamp = timestamp
}

// Hash return block hash.
func (block *Block) Hash() Hash {
	return block.header.hash
}

// StateRoot return state root hash.
func (block *Block) StateRoot() Hash {
	return block.header.stateRoot
}

// TxsRoot return txs root hash.
func (block *Block) TxsRoot() Hash {
	return block.header.txsRoot
}

// ParentHash return parent hash.
func (block *Block) ParentHash() Hash {
	return block.header.parentHash
}

// ParentBlock return parent block.
func (block *Block) ParentBlock() *Block {
	return block.parenetBlock
}

// Height return height from genesis block.
func (block *Block) Height() uint64 {
	return block.height
}

// LinkParentBlock link parent block, return true if hash is the same; false otherwise.
func (block *Block) LinkParentBlock(parentBlock *Block) bool {
	if block.ParentHash().Equals(parentBlock.Hash()) == false {
		return false
	}

	log.Infof("Block.LinkParentBlock: parentBlock %s <- block %s", parentBlock.Hash(), block.Hash())

	block.stateTrie, _ = parentBlock.stateTrie.Clone()
	block.txsTrie, _ = parentBlock.txsTrie.Clone()
	block.txPool = parentBlock.txPool
	block.parenetBlock = parentBlock

	// travel to calculate block height.
	depth := uint64(0)
	ancestorHeight := uint64(0)
	for ancestor := block; ancestor != nil; ancestor = ancestor.parenetBlock {
		depth++
		ancestorHeight = ancestor.height
		if ancestor.height > 0 {
			break
		}
	}

	for ancestor := block; ancestor != nil && depth > 1; ancestor = ancestor.parenetBlock {
		depth--
		ancestor.height = ancestorHeight + depth
	}

	return true
}

// CollectTransactions and add them to block.
func (block *Block) CollectTransactions(n int) {
	if block.sealed {
		panic("Sealed block can't be changed.")
	}

	pool := block.txPool
	var givebacks []*Transaction
	for !pool.Empty() && n > 0 {
		tx := pool.Pop()
		giveback, err := block.executeTransaction(tx)
		if giveback {
			givebacks = append(givebacks, tx)
		}
		if err != nil {
			continue
		}
		block.transactions = append(block.transactions, tx)
		n--
	}
	for _, tx := range givebacks {
		pool.Push(tx)
	}
}

// Sealed return true if block seals. Otherwise return false.
func (block *Block) Sealed() bool {
	return block.sealed
}

// Seal seal block, calculate stateRoot and block hash.
func (block *Block) Seal() {
	if block.sealed {
		return
	}

	block.rewardCoinbase()
	block.header.hash = HashBlock(block)
	block.header.stateRoot = block.stateTrie.RootHash()
	block.header.txsRoot = block.txsTrie.RootHash()
	block.sealed = true
}

func (block *Block) String() string {
	return fmt.Sprintf("Block {height:%d; hash:%s; parentHash:%s; stateRoot:%s, nonce:%d, timestamp: %d}",
		block.height,
		byteutils.Hex(block.header.hash),
		byteutils.Hex(block.header.parentHash),
		byteutils.Hex(block.StateRoot()),
		block.header.nonce,
		block.header.timestamp,
	)
}

// Verify return block verify result, including Hash, Nonce and StateRoot.
func (block *Block) Verify() error {
	if err := block.VerifyHash(); err != nil {
		return err
	}
	if err := block.VerifyTransactions(); err != nil {
		return err
	}

	block.rewardCoinbase()

	if !byteutils.Equal(block.stateTrie.RootHash(), block.StateRoot()) {
		return ErrInvalidBlockStateRoot
	}
	if !byteutils.Equal(block.txsTrie.RootHash(), block.TxsRoot()) {
		return ErrInvalidBlockTxsRoot
	}

	return nil
}

// VerifyHash return hash verify result.
func (block *Block) VerifyHash() error {
	// verify hash.
	wantedHash := HashBlock(block)
	if !wantedHash.Equals(block.Hash()) {
		return ErrInvalidBlockHash
	}

	return nil
}

// VerifyTransactions return hash verify result.
func (block *Block) VerifyTransactions() error {
	if err := block.executeTransactions(); err != nil {
		return err
	}
	return nil
}

// GetBalance returns balance for the given address on this block.
// TODO: use uint128 and unit test.
func (block *Block) GetBalance(address Hash) uint64 {
	stateTrie := block.stateTrie
	v, err := stateTrie.Get(address)
	if v != nil {
		return byteutils.Uint64(v)
	}
	log.Warn(err)
	return 0
}

func (block *Block) rewardCoinbase() {
<<<<<<< HEAD
	stateTrie := block.stateTrie
	coinbaseAddr := block.header.coinbase.address
	origBalance := uint64(0)
	if v, _ := stateTrie.Get(coinbaseAddr); v != nil {
		origBalance = byteutils.Uint64(v)
	}
	balance := origBalance + BlockReward
	log.WithFields(log.Fields{
		"address":     coinbaseAddr,
		"origBalance": origBalance,
		"newBalance":  balance,
	}).Debug("Reward coinbase")
	stateTrie.Put(coinbaseAddr, byteutils.FromUint64(balance))
=======
	coinbaseAddr := block.header.coinbase
	coinbaseAcc := block.FindAccount(coinbaseAddr)
	coinbaseAcc.Balance += BlockReward
	block.saveAccount(coinbaseAddr, coinbaseAcc)
>>>>>>> f447f458
}

func (block *Block) executeTransactions() error {
	for _, tx := range block.transactions {
		giveback, err := block.executeTransaction(tx)
		if giveback {
			block.txPool.Push(tx)
		}
		if err != nil {
			return err
		}
	}
	return nil
}

// FindAccount return account info in state Trie
// if not found, return a new account
func (block *Block) FindAccount(address *Address) *corepb.Account {
	acc := new(corepb.Account)
	if accBytes, err := block.stateTrie.Get(address.address); err != nil {
		// new account, for safe
		acc.Balance = 0
		acc.Nonce = 0
	} else {
		if err := proto.Unmarshal(accBytes, acc); err != nil {
			panic("account in stateTrie cannot be unmarshaled correctly ")
		}
	}
	return acc
}

// saveAccount update account info in state Trie
func (block *Block) saveAccount(address *Address, acc *corepb.Account) {
	accBytes, _ := proto.Marshal(acc)
	block.stateTrie.Put(address.address, accBytes)
}

// executeTransaction in block
// 0. check chainID
// 1. check hash
// 2. check sign
// 3. check duplication
// 4. check nonce increase by 1
// 5. check balance
func (block *Block) executeTransaction(tx *Transaction) (giveback bool, err error) {
	// check chainID
	if tx.chainID != block.header.chainID {
		return false, errors.New("invalid transaction chainID")
	}
	// check hash & sign
	if err := tx.Verify(); err != nil {
		return false, err
	}
	// check duplication
	if proof, _ := block.txsTrie.Prove(tx.hash); proof != nil {
		return false, errors.New("cannot execute an existed transaction")
	}
	// check nonce
	fromAcc := block.FindAccount(&tx.from)
	if tx.nonce < fromAcc.Nonce+1 {
		return false, errors.New("cannot accept a transaction with smaller nonce")
	} else if tx.nonce > fromAcc.Nonce+1 {
		return true, errors.New("cannot accept a transaction with too bigger nonce")
	}
	// check balance
	toAcc := block.FindAccount(&tx.to)
	if fromAcc.Balance < tx.value {
		return false, ErrInsufficientBalance
	}
	// accept the transaction
	fromAcc.Balance -= tx.value
	toAcc.Balance += tx.value
	fromAcc.Nonce++
	// save account info in state trie
	block.saveAccount(&tx.from, fromAcc)
	block.saveAccount(&tx.to, toAcc)
	// save txs info in txs trie
	pbTx, _ := tx.ToProto()
	txBytes, _ := proto.Marshal(pbTx)
	block.txsTrie.Put(tx.hash, txBytes)

	return false, nil
}

// HashBlock return the hash of block.
func HashBlock(block *Block) Hash {
	hasher := sha3.New256()

	hasher.Write(block.header.parentHash)
	hasher.Write(byteutils.FromUint64(block.header.nonce))
	hasher.Write(block.header.coinbase.address)
	hasher.Write(byteutils.FromInt64(block.header.timestamp))
	hasher.Write(byteutils.FromUint32(block.header.chainID))

	for _, tx := range block.transactions {
		hasher.Write(tx.Hash())
	}

	return hasher.Sum(nil)
}<|MERGE_RESOLUTION|>--- conflicted
+++ resolved
@@ -355,26 +355,10 @@
 }
 
 func (block *Block) rewardCoinbase() {
-<<<<<<< HEAD
-	stateTrie := block.stateTrie
-	coinbaseAddr := block.header.coinbase.address
-	origBalance := uint64(0)
-	if v, _ := stateTrie.Get(coinbaseAddr); v != nil {
-		origBalance = byteutils.Uint64(v)
-	}
-	balance := origBalance + BlockReward
-	log.WithFields(log.Fields{
-		"address":     coinbaseAddr,
-		"origBalance": origBalance,
-		"newBalance":  balance,
-	}).Debug("Reward coinbase")
-	stateTrie.Put(coinbaseAddr, byteutils.FromUint64(balance))
-=======
 	coinbaseAddr := block.header.coinbase
 	coinbaseAcc := block.FindAccount(coinbaseAddr)
 	coinbaseAcc.Balance += BlockReward
 	block.saveAccount(coinbaseAddr, coinbaseAcc)
->>>>>>> f447f458
 }
 
 func (block *Block) executeTransactions() error {
